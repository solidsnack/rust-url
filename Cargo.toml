--- conflicted
+++ resolved
@@ -1,11 +1,7 @@
 [package]
 
 name = "url"
-<<<<<<< HEAD
-version = "0.2.19"
-=======
 version = "0.2.20"
->>>>>>> d2afb8bf
 authors = [ "Simon Sapin <simon.sapin@exyr.org>" ]
 
 description = "URL parser for Rust"
